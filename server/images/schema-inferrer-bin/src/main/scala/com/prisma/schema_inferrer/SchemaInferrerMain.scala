package com.prisma.schema_inferrer
import com.prisma.deploy.connector.{FieldRequirementsInterface, InferredTables}
import com.prisma.deploy.migration.inference.{SchemaInferrer, SchemaMapping}
import com.prisma.deploy.migration.validation.DataModelValidatorImpl
import com.prisma.shared.models.{ConnectorCapabilities, Schema}
import play.api.libs.json.{Json, Reads}

import scala.io.StdIn

object SchemaInferrerMain {
  case class Input(dataModel: String)

  import com.prisma.shared.models.ProjectJsonFormatter._

  implicit lazy val inputReads: Reads[Input] = Json.reads[Input]

  def main(args: Array[String]): Unit = {
<<<<<<< HEAD
    println("WURST")
    val line = StdIn.readLine()
    println(s"READ: $line")

=======
    val line        = StdIn.readLine()
>>>>>>> 6bef5340
    val inputAsJson = Json.parse(line)
    val input       = inputAsJson.as[Input]

    val (capabilities, emptySchema) =
<<<<<<< HEAD
      if (line.contains("@id")) {
        println("IS V1.1")
        (ConnectorCapabilities.mysqlPrototype, Schema.emptyV11)
      } else {
        println("IS V1.0")
=======
      if (line.contains("@id")) { // todo doesn't work as intended,
        (ConnectorCapabilities.mysqlPrototype, Schema.emptyV11)
      } else {
>>>>>>> 6bef5340
        (ConnectorCapabilities.mysql, Schema.empty)
      }

    val validationResult = DataModelValidatorImpl.validate(input.dataModel, FieldRequirementsInterface.empty, capabilities)
    val schema           = SchemaInferrer(capabilities).infer(emptySchema, SchemaMapping.empty, validationResult.get.dataModel, InferredTables.empty)

    println(Json.toJson(schema))
  }
}<|MERGE_RESOLUTION|>--- conflicted
+++ resolved
@@ -15,29 +15,14 @@
   implicit lazy val inputReads: Reads[Input] = Json.reads[Input]
 
   def main(args: Array[String]): Unit = {
-<<<<<<< HEAD
-    println("WURST")
-    val line = StdIn.readLine()
-    println(s"READ: $line")
-
-=======
     val line        = StdIn.readLine()
->>>>>>> 6bef5340
     val inputAsJson = Json.parse(line)
     val input       = inputAsJson.as[Input]
 
     val (capabilities, emptySchema) =
-<<<<<<< HEAD
-      if (line.contains("@id")) {
-        println("IS V1.1")
-        (ConnectorCapabilities.mysqlPrototype, Schema.emptyV11)
-      } else {
-        println("IS V1.0")
-=======
       if (line.contains("@id")) { // todo doesn't work as intended,
         (ConnectorCapabilities.mysqlPrototype, Schema.emptyV11)
       } else {
->>>>>>> 6bef5340
         (ConnectorCapabilities.mysql, Schema.empty)
       }
 
