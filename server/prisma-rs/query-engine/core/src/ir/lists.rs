--- conflicted
+++ resolved
@@ -1,16 +1,7 @@
 //! Process a set of records into an IR List
 
-<<<<<<< HEAD
 use super::{maps::build_map, utils, Item, List, Map};
-use crate::{MultiPrismaQueryResult, PrismaQueryResult};
-=======
-use super::{maps::build_map, Item, List, Map};
 use crate::{ManyReadQueryResults, ReadQueryResult};
-use itertools::{
-    EitherOrBoth::{Both, Left},
-    Itertools,
-};
->>>>>>> c8740702
 
 pub fn build_list(result: &ManyReadQueryResults) -> List {
     let mut vec: Vec<Item> = result
@@ -39,7 +30,6 @@
     let ids = result.find_ids().expect("Failed to find record IDs!");
     let scalar_values = utils::associate_list_results(ids, &result.list_results);
 
-<<<<<<< HEAD
     // Then just merge the maps into the existing data
     vec = vec.into_iter().zip(scalar_values).fold(vec![], |mut vec, iter| {
         vec.push(Item::Map(match iter {
@@ -54,41 +44,6 @@
     });
 
     // Do one last pass to sort in order
-=======
-    // Associate scalarlists with corresponding records
-    //
-    // This is done by iterating through both existing records and the list of
-    // list-results. But because the list-results list can be shorter, we need
-    // to zip_longest() which yields a special enum. We differentiate between
-    // "only record was found" and "both record and corresponding list data
-    // was found". In case there's only list data but no record, we panic.
-    vec.iter_mut().zip_longest(&result.list_results.values).for_each(|eob| {
-        match eob {
-            Both(item, values) => {
-                if let Item::Map(ref mut map) = item {
-                    values
-                        .iter()
-                        .zip(&result.list_results.field_names)
-                        .for_each(|(list, field_name)| {
-                            map.insert(
-                                field_name.clone(),
-                                Item::List(list.iter().map(|pv| Item::Value(pv.clone())).collect()),
-                            );
-                        })
-                }
-            }
-            Left(item) => {
-                if let Item::Map(ref mut map) = item {
-                    result.list_results.field_names.iter().for_each(|field_name| {
-                        map.insert(field_name.clone(), Item::List(vec![]));
-                    })
-                }
-            }
-            _ => unreachable!("Unexpected scalar-list values for missing record"),
-        };
-    });
-
->>>>>>> c8740702
     vec.into_iter()
         .fold(vec![], |mut vec, mut item| {
             if let Item::Map(ref mut map) = item {
