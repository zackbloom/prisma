package cool.graph.deploy

import akka.actor.ActorSystem
import akka.stream.ActorMaterializer
import cool.graph.deploy.database.persistence.{MigrationPersistenceImpl, ProjectPersistenceImpl}
import cool.graph.deploy.database.schema.InternalDatabaseSchema
import cool.graph.deploy.migration.migrator.{AsyncMigrator, Migrator}
import cool.graph.deploy.schema.SchemaBuilder
import cool.graph.deploy.seed.InternalDatabaseSeedActions
<<<<<<< HEAD
import cool.graph.deploy.server.{ClusterAuth, ClusterAuthImpl}
import cool.graph.graphql.GraphQlClient
import cool.graph.shared.models.Project
=======
import cool.graph.deploy.server.{ClusterAuth, ClusterAuthImpl, DummyClusterAuth}
import cool.graph.messagebus.PubSubPublisher
>>>>>>> 1d54b05d
import slick.jdbc.MySQLProfile
import slick.jdbc.MySQLProfile.api._

import scala.concurrent.duration.{Duration, _}
import scala.concurrent.{Await, Awaitable, ExecutionContext}

trait DeployDependencies {
  implicit val system: ActorSystem
  implicit val materializer: ActorMaterializer
  import system.dispatcher

  implicit def self: DeployDependencies

  def migrator: Migrator
  def clusterAuth: ClusterAuth
<<<<<<< HEAD
  def graphQlClient(project: Project): GraphQlClient
=======
  def invalidationPublisher: PubSubPublisher[String]
>>>>>>> 1d54b05d

  lazy val internalDb           = setupAndGetInternalDatabase()
  lazy val clientDb             = Database.forConfig("client")
  lazy val projectPersistence   = ProjectPersistenceImpl(internalDb)
  lazy val migrationPersistence = MigrationPersistenceImpl(internalDb)
  lazy val clusterSchemaBuilder = SchemaBuilder()

  def setupAndGetInternalDatabase()(implicit ec: ExecutionContext): MySQLProfile.backend.Database = {
    val rootDb = Database.forConfig(s"internalRoot")
    Await.result(rootDb.run(InternalDatabaseSchema.createSchemaActions(recreate = false)), 30.seconds)
    rootDb.close()

    val db = Database.forConfig("internal")
    await(db.run(InternalDatabaseSeedActions.seedActions()))

    db
  }

  private def await[T](awaitable: Awaitable[T]): T = Await.result(awaitable, Duration.Inf)
}

case class DeployDependenciesImpl()(implicit val system: ActorSystem, val materializer: ActorMaterializer) extends DeployDependencies {
  override implicit def self: DeployDependencies = this

<<<<<<< HEAD
  override lazy val migrator: Migrator = AsyncMigrator(clientDb, migrationPersistence, projectPersistence)
  override lazy val clusterAuth        = new ClusterAuthImpl(sys.env.get("CLUSTER_PUBLIC_KEY"))
  override def graphQlClient(project: Project) = {
    val url = sys.env.getOrElse("CLUSTER_ADDRESS", sys.error("env var CLUSTER_ADDRESS is not set"))
    GraphQlClient(url, Map("Authorization" -> s"Bearer ${project.secrets.head}"))
  }
=======
  val migrator: Migrator = AsyncMigrator(clientDb, migrationPersistence, projectPersistence)
  val clusterAuth = {
    sys.env.get("CLUSTER_PUBLIC_KEY") match {
      case Some(publicKey) => ClusterAuthImpl(publicKey)
      case None            => DummyClusterAuth()
    }
  }

  override lazy val invalidationPublisher = ???
>>>>>>> 1d54b05d
}<|MERGE_RESOLUTION|>--- conflicted
+++ resolved
@@ -7,14 +7,10 @@
 import cool.graph.deploy.migration.migrator.{AsyncMigrator, Migrator}
 import cool.graph.deploy.schema.SchemaBuilder
 import cool.graph.deploy.seed.InternalDatabaseSeedActions
-<<<<<<< HEAD
-import cool.graph.deploy.server.{ClusterAuth, ClusterAuthImpl}
+import cool.graph.deploy.server.{ClusterAuth, ClusterAuthImpl, DummyClusterAuth}
 import cool.graph.graphql.GraphQlClient
+import cool.graph.messagebus.PubSubPublisher
 import cool.graph.shared.models.Project
-=======
-import cool.graph.deploy.server.{ClusterAuth, ClusterAuthImpl, DummyClusterAuth}
-import cool.graph.messagebus.PubSubPublisher
->>>>>>> 1d54b05d
 import slick.jdbc.MySQLProfile
 import slick.jdbc.MySQLProfile.api._
 
@@ -30,11 +26,8 @@
 
   def migrator: Migrator
   def clusterAuth: ClusterAuth
-<<<<<<< HEAD
   def graphQlClient(project: Project): GraphQlClient
-=======
   def invalidationPublisher: PubSubPublisher[String]
->>>>>>> 1d54b05d
 
   lazy val internalDb           = setupAndGetInternalDatabase()
   lazy val clientDb             = Database.forConfig("client")
@@ -59,22 +52,16 @@
 case class DeployDependenciesImpl()(implicit val system: ActorSystem, val materializer: ActorMaterializer) extends DeployDependencies {
   override implicit def self: DeployDependencies = this
 
-<<<<<<< HEAD
   override lazy val migrator: Migrator = AsyncMigrator(clientDb, migrationPersistence, projectPersistence)
-  override lazy val clusterAuth        = new ClusterAuthImpl(sys.env.get("CLUSTER_PUBLIC_KEY"))
-  override def graphQlClient(project: Project) = {
-    val url = sys.env.getOrElse("CLUSTER_ADDRESS", sys.error("env var CLUSTER_ADDRESS is not set"))
-    GraphQlClient(url, Map("Authorization" -> s"Bearer ${project.secrets.head}"))
-  }
-=======
-  val migrator: Migrator = AsyncMigrator(clientDb, migrationPersistence, projectPersistence)
-  val clusterAuth = {
+  override lazy val clusterAuth = {
     sys.env.get("CLUSTER_PUBLIC_KEY") match {
       case Some(publicKey) => ClusterAuthImpl(publicKey)
       case None            => DummyClusterAuth()
     }
   }
-
+  override def graphQlClient(project: Project) = {
+    val url = sys.env.getOrElse("CLUSTER_ADDRESS", sys.error("env var CLUSTER_ADDRESS is not set"))
+    GraphQlClient(url, Map("Authorization" -> s"Bearer ${project.secrets.head}"))
+  }
   override lazy val invalidationPublisher = ???
->>>>>>> 1d54b05d
 }