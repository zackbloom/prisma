--- conflicted
+++ resolved
@@ -35,22 +35,6 @@
 ) {
   import template._
 
-<<<<<<< HEAD
-  lazy val bothSidesCascade: Boolean                         = modelAOnDelete == OnDelete.Cascade && modelBOnDelete == OnDelete.Cascade
-  lazy val modelA: Model                                     = schema.getModelByName_!(modelAName)
-  lazy val modelB: Model                                     = schema.getModelByName_!(modelBName)
-  lazy val modelAField: RelationField                        = modelA.relationFields.find(_.isRelationWithNameAndSide(name, RelationSide.A)).get
-  lazy val modelBField: RelationField                        = modelB.relationFields.find(_.isRelationWithNameAndSide(name, RelationSide.B)).get
-  lazy val hasManifestation: Boolean                         = manifestation.isDefined
-  lazy val isInlineRelation: Boolean                         = manifestation.exists(_.isInstanceOf[EmbeddedRelationLink])
-  lazy val isRelationTable: Boolean                          = !isInlineRelation
-  lazy val inlineManifestation: Option[EmbeddedRelationLink] = manifestation.collect { case x: EmbeddedRelationLink => x }
-
-  lazy val relationTableName: String = manifestation match {
-    case Some(m: RelationTable)        => m.table
-    case Some(m: EmbeddedRelationLink) => schema.getModelByName_!(m.inTableOfModelName).dbName
-    case None                          => "_" + name
-=======
   lazy val bothSidesCascade: Boolean  = modelAOnDelete == OnDelete.Cascade && modelBOnDelete == OnDelete.Cascade
   lazy val modelA: Model              = schema.getModelByName_!(modelAName)
   lazy val modelB: Model              = schema.getModelByName_!(modelBName)
@@ -71,7 +55,6 @@
   lazy val relationTableName: String = manifestation match {
     case m: RelationTable        => m.table
     case m: EmbeddedRelationLink => schema.getModelByName_!(m.inTableOfModelName).dbName
->>>>>>> 72f48729
   }
 
   lazy val modelAColumn: String = manifestation match {
