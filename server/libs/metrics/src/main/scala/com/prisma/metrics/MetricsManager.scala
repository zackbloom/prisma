package com.prisma.metrics

import akka.actor.ActorSystem
import com.prisma.metrics.prometheus.CustomPushGateway
import io.micrometer.prometheus.{PrometheusConfig, PrometheusMeterRegistry}

import scala.concurrent.Future
import scala.concurrent.duration._
import scala.util.{Failure, Success}

trait MetricsManager {
  // Gauges DO NOT support custom metric tags per occurrence, only hardcoded custom tags during definition!
  def defineGauge(name: String, predefTags: (CustomTag, String)*): GaugeMetric = GaugeMetric(name, predefTags, MetricsRegistry.meterRegistry)
  def defineCounter(name: String, customTags: CustomTag*): CounterMetric       = CounterMetric(name, customTags, MetricsRegistry.meterRegistry)
  def defineTimer(name: String, customTags: CustomTag*): TimerMetric           = TimerMetric(name, customTags, MetricsRegistry.meterRegistry)
}

object DefaultMetricsManager extends MetricsManager

object MetricsRegistry {
<<<<<<< HEAD
  private val prismaPushGateway = "metrics-eu1.prisma.io"

  // System used to periodically flush the metrics
  implicit lazy val gaugeFlushSystem: ActorSystem = SingleThreadedActorSystem(s"metrics-manager")

  private[metrics] val instance = ConfigLoader.load().prismaConnectSecret match {
    case Some(secret) =>
      val registry = new PrometheusMeterRegistry(PrometheusConfig.DEFAULT)
      val pushGateway = CustomPushGateway.https(prismaPushGateway, secret)
=======
  private val prismaPushGatewayAddress = "192.168.1.10:80" // FIXME: use final address
>>>>>>> 61afcf2b

  private[metrics] val meterRegistry = new PrometheusMeterRegistry(PrometheusConfig.DEFAULT)

  def init(secretLoader: PrismaCloudSecretLoader)(implicit as: ActorSystem): Unit = {
    import as.dispatcher
    val pushGateway = CustomPushGateway.http(prismaPushGatewayAddress) // FIXME: use https

    as.scheduler.schedule(30.seconds, 30.seconds) {
      secretLoader.loadCloudSecret().onComplete {
        case Success(Some(secret)) => pushGateway.pushAdd(meterRegistry.getPrometheusRegistry, "prisma-connect", secret)
        case Success(None)         => log("No prismaConnectSecret is set. Metrics collection is disabled.")
        case Failure(e)            => e.printStackTrace()
      }
    }
  }

  private def log(msg: String): Unit = println(s"[Metrics] $msg")
}

trait PrismaCloudSecretLoader {
  def loadCloudSecret(): Future[Option[String]]
}<|MERGE_RESOLUTION|>--- conflicted
+++ resolved
@@ -18,7 +18,6 @@
 object DefaultMetricsManager extends MetricsManager
 
 object MetricsRegistry {
-<<<<<<< HEAD
   private val prismaPushGateway = "metrics-eu1.prisma.io"
 
   // System used to periodically flush the metrics
@@ -28,9 +27,6 @@
     case Some(secret) =>
       val registry = new PrometheusMeterRegistry(PrometheusConfig.DEFAULT)
       val pushGateway = CustomPushGateway.https(prismaPushGateway, secret)
-=======
-  private val prismaPushGatewayAddress = "192.168.1.10:80" // FIXME: use final address
->>>>>>> 61afcf2b
 
   private[metrics] val meterRegistry = new PrometheusMeterRegistry(PrometheusConfig.DEFAULT)
 
