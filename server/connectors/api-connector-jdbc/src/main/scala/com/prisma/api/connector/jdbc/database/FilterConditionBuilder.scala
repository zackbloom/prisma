package com.prisma.api.connector.jdbc.database

import com.prisma.api.connector._
import com.prisma.gc_values.NullGCValue
import com.prisma.shared.models.{RelationField, ScalarField}
import org.jooq._
import org.jooq.impl.DSL._

trait FilterConditionBuilder extends BuilderBase {
  def buildConditionForFilter(filter: Option[Filter]): Condition = filter match {
    case Some(filter) => buildConditionForFilter(filter, topLevelAlias)
    case None         => noCondition()
  }

  private def buildConditionForFilter(unprocessedFilter: Filter, alias: String): Condition = {

    def stripLogicalFiltersWithOnlyOneFilterContained(filter: Filter): Filter = {
      filter match {
        case NodeSubscriptionFilter          => NodeSubscriptionFilter
        case AndFilter(Vector(singleFilter)) => stripLogicalFiltersWithOnlyOneFilterContained(singleFilter)
        case OrFilter(Vector(singleFilter))  => stripLogicalFiltersWithOnlyOneFilterContained(singleFilter)
        case AndFilter(filters)              => AndFilter(filters.map(stripLogicalFiltersWithOnlyOneFilterContained))
        case OrFilter(filters)               => OrFilter(filters.map(stripLogicalFiltersWithOnlyOneFilterContained))
        case NotFilter(filters)              => NotFilter(filters.map(stripLogicalFiltersWithOnlyOneFilterContained))
        case NodeFilter(filters)             => NodeFilter(filters.map(stripLogicalFiltersWithOnlyOneFilterContained))
        case x: RelationFilter               => x.copy(nestedFilter = stripLogicalFiltersWithOnlyOneFilterContained(x.nestedFilter))
        case x                               => x
      }
    }

    val filter = stripLogicalFiltersWithOnlyOneFilterContained(unprocessedFilter)

    def fieldFrom(scalarField: ScalarField) = field(name(alias, scalarField.dbName))
    def nonEmptyConditions(filters: Vector[Filter]): Vector[Condition] = {
      filters.map(buildConditionForFilter(_, alias)) match {
        case x if x.isEmpty => Vector(noCondition())
        case x              => x
      }
    }

    filter match {
      //-------------------------------RECURSION------------------------------------
      case NodeSubscriptionFilter => and(trueCondition())
      case AndFilter(filters)     => nonEmptyConditions(filters).reduceLeft(_ and _)
      case OrFilter(filters)      => nonEmptyConditions(filters).reduceLeft(_ or _)
      case NotFilter(filters)     => filters.map(buildConditionForFilter(_, alias)).foldLeft(and(trueCondition()))(_ andNot _)
      case NodeFilter(filters)    => buildConditionForFilter(OrFilter(filters), alias)
      case relationFilter: RelationFilter =>
        inStatementForRelationCondition(
          jooqField = modelIdColumn(alias, relationFilter.field.model),
          condition = relationFilter.condition,
          subSelect = relationFilterSubSelect(alias, relationFilter)
        )

      //--------------------------------ANCHORS------------------------------------
      case TrueFilter                                            => trueCondition()
      case FalseFilter                                           => falseCondition()
      case ScalarFilter(scalarField, Contains(_))                => fieldFrom(scalarField).contains(stringDummy)
      case ScalarFilter(scalarField, NotContains(_))             => fieldFrom(scalarField).notContains(stringDummy)
      case ScalarFilter(scalarField, StartsWith(_))              => fieldFrom(scalarField).startsWith(stringDummy)
      case ScalarFilter(scalarField, NotStartsWith(_))           => fieldFrom(scalarField).startsWith(stringDummy).not()
      case ScalarFilter(scalarField, EndsWith(_))                => fieldFrom(scalarField).endsWith(stringDummy)
      case ScalarFilter(scalarField, NotEndsWith(_))             => fieldFrom(scalarField).endsWith(stringDummy).not()
      case ScalarFilter(scalarField, LessThan(_))                => fieldFrom(scalarField).lessThan(stringDummy)
      case ScalarFilter(scalarField, GreaterThan(_))             => fieldFrom(scalarField).greaterThan(stringDummy)
      case ScalarFilter(scalarField, LessThanOrEquals(_))        => fieldFrom(scalarField).lessOrEqual(stringDummy)
      case ScalarFilter(scalarField, GreaterThanOrEquals(_))     => fieldFrom(scalarField).greaterOrEqual(stringDummy)
      case ScalarFilter(scalarField, NotEquals(NullGCValue))     => fieldFrom(scalarField).isNotNull
      case ScalarFilter(scalarField, NotEquals(_))               => fieldFrom(scalarField).notEqual(stringDummy)
      case ScalarFilter(scalarField, Equals(NullGCValue))        => fieldFrom(scalarField).isNull
      case ScalarFilter(scalarField, Equals(_))                  => fieldFrom(scalarField).equal(stringDummy)
      case ScalarFilter(scalarField, In(Vector(NullGCValue)))    => fieldFrom(scalarField).isNull
      case ScalarFilter(scalarField, NotIn(Vector(NullGCValue))) => fieldFrom(scalarField).isNotNull
      case ScalarFilter(scalarField, In(values))                 => fieldFrom(scalarField).in(Vector.fill(values.length) { stringDummy }: _*)
      case ScalarFilter(scalarField, NotIn(values))              => fieldFrom(scalarField).notIn(Vector.fill(values.length) { stringDummy }: _*)
      case OneRelationIsNullFilter(field)                        => oneRelationIsNullFilter(field, alias)
      case x                                                     => sys.error(s"Not supported: $x")
    }
  }

  private def relationFilterSubSelect(alias: String, relationFilter: RelationFilter): SelectConditionStep[Record1[AnyRef]] = {
    // this skips intermediate tables when there is no condition on them. so the following will not join with the album table but join the artist-album relation with the album-track relation
    // artists(where:{albums_some:{tracks_some:{condition}}})
    //
    // the following query contains an implicit andFilter around the two nested ones and will not be improved at the moment
    // albums(where: {Tracks_some:{ MediaType:{Name_starts_with:""}, Genre:{Name_starts_with:""}}})
    // the same is true for explicit AND, OR, NOT with more than one nested relationfilter. they do not profit from skipping intermediate tables at the moment
    // these cases could be improved as well at the price of higher code complexity

    val relationField              = relationFilter.field
    val relation                   = relationField.relation
    val newAlias                   = relationField.relatedModel_!.dbName + "_" + alias
    val invertConditionOfSubSelect = relationFilter.condition == EveryRelatedNode

    relationFilter.nestedFilter match {
      case nested: RelationFilter =>
        val condition = inStatementForRelationCondition(
          jooqField = relationColumn(relation, relationField.oppositeRelationSide),
          condition = nested.condition,
          subSelect = relationFilterSubSelect(newAlias, nested)
        )
        sql
          .select(relationColumn(relation, relationField.relationSide))
          .from(relationTable(relation))
          .where(condition.invert(invertConditionOfSubSelect))

<<<<<<< HEAD
        relationFilter.condition match {
          case AtLeastOneRelatedNode => modelIdColumn(alias, relationField.model).in(select.where(buildConditionForFilter(x, newAlias, relField)))
          case EveryRelatedNode      => modelIdColumn(alias, relationField.model).notIn(select.where(buildConditionForFilter(x, newAlias, relField, invert = true)))
          case NoRelatedNode         => modelIdColumn(alias, relationField.model).notIn(select.where(buildConditionForFilter(x, newAlias, relField)))
          case ToOneRelatedNode      => modelIdColumn(alias, relationField.model).in(select.where(buildConditionForFilter(x, newAlias, relField)))
        }

      case _ =>
        val nestedFilterStatement = buildConditionForFilter(relationFilter.nestedFilter, newAlias)

        val select = sql
=======
      case nested =>
        val condition = buildConditionForFilter(nested, newAlias)
        sql
>>>>>>> 945a4407
          .select(relationColumn(relation, relationField.relationSide))
          .from(relationTable(relation))
          .innerJoin(modelTable(relationField.relatedModel_!).as(newAlias))
          .on(modelIdColumn(newAlias, relationField.relatedModel_!).eq(relationColumn(relation, relationField.oppositeRelationSide)))
          .where(condition.invert(invertConditionOfSubSelect))
    }
  }

<<<<<<< HEAD
        val baseField = relField.getOrElse(modelIdColumn(alias, relationField.model))

        (relationFilter.condition, invert) match {
          case (AtLeastOneRelatedNode, true)  => baseField.notIn(select.and(nestedFilterStatement))
          case (AtLeastOneRelatedNode, false) => baseField.in(select.and(nestedFilterStatement))
          case (EveryRelatedNode, true)       => baseField.in(select.andNot(nestedFilterStatement))
          case (EveryRelatedNode, false)      => baseField.notIn(select.andNot(nestedFilterStatement))
          case (NoRelatedNode, true)          => baseField.in(select.and(nestedFilterStatement))
          case (NoRelatedNode, false)         => baseField.notIn(select.and(nestedFilterStatement))
          case (ToOneRelatedNode, true)       => baseField.notIn(select.and(nestedFilterStatement))
          case (ToOneRelatedNode, false)      => baseField.in(select.and(nestedFilterStatement))
        }
=======
  private def inStatementForRelationCondition(jooqField: Field[AnyRef], condition: RelationCondition, subSelect: SelectConditionStep[_]) = {
    condition match {
      case EveryRelatedNode      => jooqField.notIn(subSelect)
      case NoRelatedNode         => jooqField.notIn(subSelect)
      case AtLeastOneRelatedNode => jooqField.in(subSelect)
      case NoRelationCondition   => jooqField.in(subSelect)
>>>>>>> 945a4407
    }
  }

  private def oneRelationIsNullFilter(relationField: RelationField, alias: String): Condition = {
    val relation = relationField.relation
    val select = sql
      .select(relationColumn(relation, relationField.relationSide))
      .from(relationTable(relation))

    modelIdColumn(alias, relationField.relatedModel_!).notIn(select)
  }
}<|MERGE_RESOLUTION|>--- conflicted
+++ resolved
@@ -104,23 +104,9 @@
           .from(relationTable(relation))
           .where(condition.invert(invertConditionOfSubSelect))
 
-<<<<<<< HEAD
-        relationFilter.condition match {
-          case AtLeastOneRelatedNode => modelIdColumn(alias, relationField.model).in(select.where(buildConditionForFilter(x, newAlias, relField)))
-          case EveryRelatedNode      => modelIdColumn(alias, relationField.model).notIn(select.where(buildConditionForFilter(x, newAlias, relField, invert = true)))
-          case NoRelatedNode         => modelIdColumn(alias, relationField.model).notIn(select.where(buildConditionForFilter(x, newAlias, relField)))
-          case ToOneRelatedNode      => modelIdColumn(alias, relationField.model).in(select.where(buildConditionForFilter(x, newAlias, relField)))
-        }
-
-      case _ =>
-        val nestedFilterStatement = buildConditionForFilter(relationFilter.nestedFilter, newAlias)
-
-        val select = sql
-=======
       case nested =>
         val condition = buildConditionForFilter(nested, newAlias)
         sql
->>>>>>> 945a4407
           .select(relationColumn(relation, relationField.relationSide))
           .from(relationTable(relation))
           .innerJoin(modelTable(relationField.relatedModel_!).as(newAlias))
@@ -129,27 +115,12 @@
     }
   }
 
-<<<<<<< HEAD
-        val baseField = relField.getOrElse(modelIdColumn(alias, relationField.model))
-
-        (relationFilter.condition, invert) match {
-          case (AtLeastOneRelatedNode, true)  => baseField.notIn(select.and(nestedFilterStatement))
-          case (AtLeastOneRelatedNode, false) => baseField.in(select.and(nestedFilterStatement))
-          case (EveryRelatedNode, true)       => baseField.in(select.andNot(nestedFilterStatement))
-          case (EveryRelatedNode, false)      => baseField.notIn(select.andNot(nestedFilterStatement))
-          case (NoRelatedNode, true)          => baseField.in(select.and(nestedFilterStatement))
-          case (NoRelatedNode, false)         => baseField.notIn(select.and(nestedFilterStatement))
-          case (ToOneRelatedNode, true)       => baseField.notIn(select.and(nestedFilterStatement))
-          case (ToOneRelatedNode, false)      => baseField.in(select.and(nestedFilterStatement))
-        }
-=======
   private def inStatementForRelationCondition(jooqField: Field[AnyRef], condition: RelationCondition, subSelect: SelectConditionStep[_]) = {
     condition match {
       case EveryRelatedNode      => jooqField.notIn(subSelect)
       case NoRelatedNode         => jooqField.notIn(subSelect)
       case AtLeastOneRelatedNode => jooqField.in(subSelect)
-      case NoRelationCondition   => jooqField.in(subSelect)
->>>>>>> 945a4407
+      case ToOneRelatedNode      => jooqField.in(subSelect)
     }
   }
 
