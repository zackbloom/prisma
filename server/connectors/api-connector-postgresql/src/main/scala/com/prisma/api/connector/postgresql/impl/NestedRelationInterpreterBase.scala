package com.prisma.api.connector.postgresql.impl

import com.prisma.api.connector.postgresql.DatabaseMutactionInterpreter
import com.prisma.api.connector.postgresql.database.PostgresApiDatabaseMutationBuilder
import com.prisma.api.connector.{ModelEdge, NodeEdge, Path}
import com.prisma.api.schema.APIErrors.RequiredRelationWouldBeViolated
import com.prisma.shared.models.{Project, Schema}
import org.postgresql.util.PSQLException
import slick.dbio.{DBIO, DBIOAction, Effect, NoStream}

trait NestedRelationInterpreterBase extends DatabaseMutactionInterpreter {

  def path: Path
  def project: Project
  def topIsCreate: Boolean
  def schema: Schema = project.schema

  val edge              = path.lastEdge_!
  val relationTableName = path.lastRelation_!.relationTableName
  val p                 = edge.parentField
  val otherModel        = edge.child
<<<<<<< HEAD
  val otherFieldOption  = edge.childField
  val c = otherFieldOption match {
    case Some(x) => x
    case None =>
      p.template.copy(isRequired = false, isList = true).build(otherModel) // fixme: 1. obsolete magical back relation 2. passingOtherModel is not right
  }
=======
  val c                 = edge.childField

>>>>>>> fc45b20a
  val parentCauseString = edge match {
    case edge: NodeEdge => s"-OLDPARENTFAILURETRIGGER@${relationTableName}@${edge.columnForChildRelationSide}@${edge.childWhere.fieldValueAsString}-"
    case _: ModelEdge   => s"-OLDPARENTFAILURETRIGGER@${relationTableName}@${edge.columnForChildRelationSide}-"
  }

  val childCauseString = path.edges.length match {
    case 0 => sys.error("There should always be at least one edge on the path if this is called.")
    case 1 => s"-OLDCHILDPATHFAILURETRIGGER@${relationTableName}@${path.lastEdge_!.columnForParentRelationSide}@${path.root.fieldValueAsString}-"
    case _ =>
      path.removeLastEdge.lastEdge_! match {
        case edge: NodeEdge => s"-OLDCHILDPATHFAILURETRIGGER@${relationTableName}@${edge.columnForParentRelationSide}@${edge.childWhere.fieldValueAsString}-"
        case _: ModelEdge   => s"-OLDCHILDPATHFAILURETRIGGER@${relationTableName}@${edge.columnForParentRelationSide}-"
      }
  }

  def checkForOldParent(implicit mb: PostgresApiDatabaseMutationBuilder) = mb.oldParentFailureTrigger(path, parentCauseString)
  def checkForOldParentByChildWhere(implicit mb: PostgresApiDatabaseMutationBuilder): slick.sql.SqlStreamingAction[Vector[String], String, slick.dbio.Effect] =
    path.lastEdge_! match {
      case _: ModelEdge   => sys.error("Should be a node edge")
      case edge: NodeEdge => mb.oldParentFailureTriggerForRequiredRelations(edge.relation, edge.childWhere, edge.childRelationSide, parentCauseString)
    }

  def checkForOldChild(implicit mb: PostgresApiDatabaseMutationBuilder) = mb.oldChildFailureTrigger(path, childCauseString)
  def noCheckRequired                                                   = List.empty

  def removalByParent(implicit mb: PostgresApiDatabaseMutationBuilder)         = mb.deleteRelationRowByParent(path)
  def removalByChildWhere(implicit mb: PostgresApiDatabaseMutationBuilder)     = mb.deleteRelationRowByChildWithWhere(path)
  def removalByParentAndChild(implicit mb: PostgresApiDatabaseMutationBuilder) = mb.deleteRelationRowByParentAndChild(path)
  def createRelationRow(implicit mb: PostgresApiDatabaseMutationBuilder)       = List(mb.createRelationRowByPath(path))
  def noActionRequired                                                         = List.empty

  def requiredCheck(implicit mb: PostgresApiDatabaseMutationBuilder): List[DBIO[_]]

  def removalActions(implicit mb: PostgresApiDatabaseMutationBuilder): List[DBIO[_]]

  def addAction(implicit mb: PostgresApiDatabaseMutationBuilder): List[DBIO[_]]

  def allActions(implicit mb: PostgresApiDatabaseMutationBuilder) = requiredCheck ++ removalActions ++ addAction

  override def action(mb: PostgresApiDatabaseMutationBuilder) = DBIOAction.seq(allActions(mb): _*)

  override val errorMapper = {
    case e: PSQLException if causedByThisMutaction(e.getMessage) => throw RequiredRelationWouldBeViolated(project, path.lastRelation_!)
  }

  def requiredRelationViolation = throw RequiredRelationWouldBeViolated(project, path.lastRelation_!)

  def sysError = sys.error("This should not happen, since it means a many side is required")

  def causedByThisMutaction(cause: String) = cause.contains(parentCauseString) || cause.contains(childCauseString)

}<|MERGE_RESOLUTION|>--- conflicted
+++ resolved
@@ -19,17 +19,8 @@
   val relationTableName = path.lastRelation_!.relationTableName
   val p                 = edge.parentField
   val otherModel        = edge.child
-<<<<<<< HEAD
-  val otherFieldOption  = edge.childField
-  val c = otherFieldOption match {
-    case Some(x) => x
-    case None =>
-      p.template.copy(isRequired = false, isList = true).build(otherModel) // fixme: 1. obsolete magical back relation 2. passingOtherModel is not right
-  }
-=======
   val c                 = edge.childField
 
->>>>>>> fc45b20a
   val parentCauseString = edge match {
     case edge: NodeEdge => s"-OLDPARENTFAILURETRIGGER@${relationTableName}@${edge.columnForChildRelationSide}@${edge.childWhere.fieldValueAsString}-"
     case _: ModelEdge   => s"-OLDPARENTFAILURETRIGGER@${relationTableName}@${edge.columnForChildRelationSide}-"
