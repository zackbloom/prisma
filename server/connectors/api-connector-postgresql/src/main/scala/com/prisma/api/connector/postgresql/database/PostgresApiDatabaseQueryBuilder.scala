package com.prisma.api.connector.postgresql.database

import java.sql.{PreparedStatement, ResultSet}

import com.prisma.api.connector.Types.DataItemFilterCollection
import com.prisma.api.connector._
import com.prisma.gc_values._
import com.prisma.shared.models.IdType.Id
import com.prisma.shared.models.{Function => _, _}
import slick.dbio.DBIOAction
import slick.jdbc.PostgresProfile.api._
import slick.jdbc.{SQLActionBuilder, _}
import slick.sql.SqlStreamingAction

import scala.concurrent.ExecutionContext.Implicits.global

case class PostgresApiDatabaseQueryBuilder(
    schema: Schema,
    schemaName: String
) {
  import JdbcExtensions._
  import QueryArgumentsExtensions._
  import SlickExtensions._

  def getResultForModel(model: Model): GetResult[PrismaNode] = GetResult { ps: PositionedResult =>
    getPrismaNode(model, ps)
  }

  private def getPrismaNode(model: Model, ps: PositionedResult) = {
    val data = model.scalarNonListFields.map(field => field.name -> ps.rs.getGcValue(field.dbName, field.typeIdentifier))

    PrismaNode(id = ps.rs.getId(model), data = RootGCValue(data: _*))
  }

  def getResultForModelAndRelationSide(model: Model, side: String, oppositeSide: String): GetResult[PrismaNodeWithParent] = GetResult { ps: PositionedResult =>
    val node       = getPrismaNode(model, ps)
    val firstSide  = ps.rs.getParentId(side)
    val secondSide = ps.rs.getParentId(oppositeSide)
    val parentId   = if (firstSide == node.id) secondSide else firstSide

    PrismaNodeWithParent(parentId, node)
  }

  private def getResultForRelation(relation: Relation): GetResult[RelationNode] = GetResult { ps: PositionedResult =>
    val modelAColumn = relation.columnForRelationSide(schema, RelationSide.A)
    val modelBColumn = relation.columnForRelationSide(schema, RelationSide.B)
    RelationNode(a = ps.rs.getAsID(modelAColumn), b = ps.rs.getAsID(modelBColumn))
  }

  implicit object GetRelationCount extends GetResult[(IdGCValue, Int)] {
    override def apply(ps: PositionedResult): (IdGCValue, Int) = (ps.rs.getAsID("id"), ps.rs.getInt("Count"))
  }

  def getResultForScalarListField(field: Field): GetResult[ScalarListElement] = GetResult { ps: PositionedResult =>
    val resultSet = ps.rs
    val nodeId    = resultSet.getString("nodeId")
    val position  = resultSet.getInt("position")
    val value     = resultSet.getGcValue("value", field.typeIdentifier)
    ScalarListElement(nodeId, position, value)
  }

  def selectAllFromTable(
      model: Model,
      args: Option[QueryArguments],
      overrideMaxNodeCount: Option[Int] = None
  ): DBIOAction[ResolverResult[PrismaNode], NoStream, Effect] = {

    val tableName = model.dbName
<<<<<<< HEAD
    val (conditionCommand, orderByCommand, limitCommand) =
      extractQueryArgs(schemaName, "Top_Level_Alias", args, None, overrideMaxNodeCount = overrideMaxNodeCount)
=======
    val (conditionCommand, orderByCommand, limitCommand) = extractQueryArgs(
      projectId = schemaName,
      tableName = tableName,
      idFieldName = model.dbNameOfIdField_!,
      args = args,
      defaultOrderShortcut = None,
      overrideMaxNodeCount = overrideMaxNodeCount
    )
>>>>>>> 9440e527

    val query =
      sql"""select * from 
           "#$schemaName"."#$tableName" as "Top_Level_Alias" """ ++
        prefixIfNotNone("where", conditionCommand) ++
        prefixIfNotNone("order by", orderByCommand) ++
        prefixIfNotNone("limit", limitCommand)

    query.as[PrismaNode](getResultForModel(model)).map(args.get.resultTransform)

    //    val filter = args.flatMap(_.filter).getOrElse(TopLevelFilter(Vector.empty))
//    filter match {
//      case TopLevelFilter(values) =>
//        val queryBuilder = QueryDsl.select(model)
//
//        val result = values.foldLeft(queryBuilder) { (qb, value) =>
//          val casted = value.asInstanceOf[FinalValueFilter]
//          qb.where(casted.field, casted.value)
//        }
//        val query = result.build(schemaName)
//    query.as[PrismaNode](getResultForModel(model)).map(args.get.resultTransform)
//
//      case x =>
//        sys.error(s"not handled: $x")
//    }

  }

  def selectAllFromRelationTable(
      relation: Relation,
      args: Option[QueryArguments],
      overrideMaxNodeCount: Option[Int] = None
  ): DBIOAction[ResolverResult[RelationNode], NoStream, Effect] = {

    val tableName = relation.relationTableNameNew(schema)
    val (conditionCommand, orderByCommand, limitCommand) = extractQueryArgs(
      projectId = schemaName,
      tableName = tableName,
      idFieldName = relation.columnForRelationSide(schema, RelationSide.A),
      args = args,
      defaultOrderShortcut = None,
      overrideMaxNodeCount = overrideMaxNodeCount
    )

    val query = sql"""select * from "#$schemaName"."#$tableName"""" ++
      prefixIfNotNone("where", conditionCommand) ++
      prefixIfNotNone("order by", orderByCommand) ++
      prefixIfNotNone("limit", limitCommand)

    query.as[RelationNode](getResultForRelation(relation)).map(args.get.resultTransform)
  }

  def selectAllFromListTable(
      model: Model,
      field: Field,
      args: Option[QueryArguments],
      overrideMaxNodeCount: Option[Int] = None
  ): DBIOAction[ResolverResult[ScalarListValues], NoStream, Effect] = {

    val tableName = s"${model.dbName}_${field.dbName}"
    val (conditionCommand, orderByCommand, limitCommand) = extractQueryArgs(
      projectId = schemaName,
      tableName = tableName,
      idFieldName = model.dbNameOfIdField_!,
      args = args,
      defaultOrderShortcut = None,
      overrideMaxNodeCount = overrideMaxNodeCount,
      forList = true
    )

    val query =
      sql"""select * from "#$schemaName"."#$tableName"""" ++
        prefixIfNotNone("where", conditionCommand) ++
        prefixIfNotNone("order by", orderByCommand) ++
        prefixIfNotNone("limit", limitCommand)

    query.as[ScalarListElement](getResultForScalarListField(field)).map { scalarListElements =>
      val res = args.get.resultTransform(scalarListElements)
      val convertedValues =
        res.nodes
          .groupBy(_.nodeId)
          .map { case (id, values) => ScalarListValues(IdGCValue(id), ListGCValue(values.sortBy(_.position).map(_.value))) }
          .toVector
      res.copy(nodes = convertedValues)
    }
  }

  def countAllFromTable(table: String, whereFilter: Option[DataItemFilterCollection]): DBIOAction[Int, NoStream, Effect] = {
    val query = sql"""select count(*) from "#$schemaName"."#$table"""" ++ whereFilterAppendix(schemaName, table, whereFilter)
    query.as[Int].map(_.head)
  }

  def batchSelectFromModelByUnique(model: Model, fieldName: String, values: Vector[GCValue]): SimpleDBIO[Vector[PrismaNode]] =
    SimpleDBIO[Vector[PrismaNode]] { x =>
      val placeHolders                   = values.map(_ => "?").mkString(",")
      val query                          = s"""select * from "$schemaName"."${model.dbName}" where "$fieldName" in ($placeHolders)"""
      val batchSelect: PreparedStatement = x.connection.prepareStatement(query)
      values.zipWithIndex.foreach { gcValueWithIndex =>
        batchSelect.setGcValue(gcValueWithIndex._2 + 1, gcValueWithIndex._1)
      }
      val rs: ResultSet = batchSelect.executeQuery()

      var result: Vector[PrismaNode] = Vector.empty
      while (rs.next) {
        val data = model.scalarNonListFields.map(field => field.name -> rs.getGcValue(field.dbName, field.typeIdentifier))
        result = result :+ PrismaNode(id = rs.getId(model), data = RootGCValue(data: _*))
      }

      result
    }

  def selectFromScalarList(modelName: String, field: Field, nodeIds: Vector[IdGCValue]): DBIOAction[Vector[ScalarListValues], NoStream, Effect] = {
    val query = sql"""select "nodeId", "position", "value" from "#$schemaName"."#${modelName}_#${field.dbName}" where "nodeId" in (""" ++ combineByComma(
      nodeIds.map(v => sql"$v")) ++ sql")"

    query.as[ScalarListElement](getResultForScalarListField(field)).map { scalarListElements =>
      val grouped: Map[Id, Vector[ScalarListElement]] = scalarListElements.groupBy(_.nodeId)
      grouped.map {
        case (id, values) =>
          val gcValues = values.sortBy(_.position).map(_.value)
          ScalarListValues(IdGCValue(id), ListGCValue(gcValues))
      }.toVector
    }
  }

  def batchSelectAllFromRelatedModel(
      schema: Schema,
      fromField: Field,
      fromModelIds: Vector[IdGCValue],
      args: Option[QueryArguments]
  ): DBIOAction[Vector[ResolverResult[PrismaNodeWithParent]], NoStream, Effect] = {
//    batchSelectAllFromRelatedModelOld(schema, fromField, fromModelIds, args)
    batchSelectAllFromRelatedModelNew(schema, fromField, fromModelIds, args)
  }

  def batchSelectAllFromRelatedModelNew(
      schema: Schema,
      fromField: Field,
      fromModelIds: Vector[IdGCValue],
      args: Option[QueryArguments]
  ): DBIOAction[Vector[ResolverResult[PrismaNodeWithParent]], NoStream, Effect] = {
    val relation     = fromField.relation.get
    val relatedModel = fromField.relatedModel(schema).get
    val modelTable   = relatedModel.dbName

    val relationTableName     = fromField.relation.get.relationTableNameNew(schema)
    val (aColumn, bColumn)    = (relation.modelAColumn(schema), relation.modelBColumn(schema))
    val columnForFromModel    = relation.columnForRelationSide(schema, fromField.relationSide.get)
    val columnForRelatedModel = relation.columnForRelationSide(schema, fromField.oppositeRelationSide.get)

    val (conditionCommand, orderByCommand, limitCommand) = extractQueryArgs(
      projectId = schemaName,
      tableName = "ModelTable",
      idFieldName = relatedModel.dbNameOfIdField_!,
      args = args,
      defaultOrderShortcut = Some(s""" "RelationTable"."$columnForRelatedModel" """),
      overrideMaxNodeCount = None,
      quoteTableName = false
    )

    def createQuery(id: String, modelRelationSide: String, fieldRelationSide: String) = {
<<<<<<< HEAD
      sql"""(select "ModelTable".*, "RelationTable"."#$aColumn" as "__Relation__A",  "RelationTable"."#$bColumn" as "__Relation__B"
            from "#$schemaName"."#$modelTable" as "ModelTable"
           inner join "#$schemaName"."#$relationTableName" as "RelationTable"
           on "ModelTable"."id" = "RelationTable"."#$fieldRelationSide"
           where "RelationTable"."#$modelRelationSide" = '#$id' """ ++
=======
      sql"""(select ModelTable.*, RelationTable."#$aColumn" as __Relation__A,  RelationTable."#$bColumn" as __Relation__B
            from "#$schemaName"."#$modelTable" as ModelTable
           inner join "#$schemaName"."#$relationTableName" as RelationTable
           on ModelTable."#${relatedModel.dbNameOfIdField_!}" = RelationTable."#$fieldRelationSide"
           where RelationTable."#$modelRelationSide" = '#$id' """ ++
>>>>>>> 9440e527
        prefixIfNotNone("and", conditionCommand) ++
        prefixIfNotNone("order by", orderByCommand) ++
        prefixIfNotNone("limit", limitCommand) ++ sql")"
    }

    // see https://github.com/graphcool/internal-docs/blob/master/relations.md#findings
    val resolveFromBothSidesAndMerge = fromField.relation.get.isSameFieldSameModelRelation(schema)

    val query = resolveFromBothSidesAndMerge match {
      case false =>
        fromModelIds.distinct.view.zipWithIndex.foldLeft(sql"")((a, b) =>
          a ++ unionIfNotFirst(b._2) ++ createQuery(b._1.value, columnForFromModel, columnForRelatedModel))

      case true =>
        fromModelIds.distinct.view.zipWithIndex.foldLeft(sql"")(
          (a, b) =>
            a ++ unionIfNotFirst(b._2) ++
              createQuery(b._1.value, columnForFromModel, columnForRelatedModel) ++
              sql"union all " ++
              createQuery(b._1.value, columnForRelatedModel, columnForFromModel))
    }

    val modelRelationSide    = fromField.relationSide.get.toString
    val oppositeRelationSide = fromField.oppositeRelationSide.get.toString
    query
      .as[PrismaNodeWithParent](getResultForModelAndRelationSide(relatedModel, modelRelationSide, oppositeRelationSide))
      .map { items =>
        val itemGroupsByModelId = items.groupBy(_.parentId)
        fromModelIds.map { id =>
          itemGroupsByModelId.find(_._1 == id) match {
            case Some((_, itemsForId)) => args.get.resultTransform(itemsForId).copy(parentModelId = Some(id))
            case None                  => ResolverResult(Vector.empty[PrismaNodeWithParent], hasPreviousPage = false, hasNextPage = false, parentModelId = Some(id))
          }
        }
      }
  }

  def batchSelectAllFromRelatedModelOld(
      schema: Schema,
      fromField: Field,
      fromModelIds: Vector[IdGCValue],
      args: Option[QueryArguments]
  ): DBIOAction[Vector[ResolverResult[PrismaNodeWithParent]], NoStream, Effect] = {

    val relatedModel                  = fromField.relatedModel(schema).get
    val fieldTable                    = relatedModel.dbName
    val relation                      = fromField.relation.get
    val unsafeRelationId              = relation.relationTableNameNew(schema)
    val modelRelationSide             = fromField.relationSide.get.toString
    val columnForOppositeRelationSide = relation.columnForRelationSide(schema, fromField.oppositeRelationSide.get)

    val (conditionCommand, orderByCommand, limitCommand) = extractQueryArgs(
      projectId = schemaName,
      tableName = fieldTable,
      idFieldName = relatedModel.dbNameOfIdField_!,
      args = args,
      defaultOrderShortcut = Some(s""" "$schemaName"."$unsafeRelationId"."$columnForOppositeRelationSide" """),
      overrideMaxNodeCount = None
    )

    def createQuery(id: String, modelRelationSide: String, fieldRelationSide: String) = {
      sql"""(select "#$schemaName"."#$fieldTable".*, "#$schemaName"."#$unsafeRelationId"."A" as __Relation__A,  "#$schemaName"."#$unsafeRelationId"."B" as __Relation__B
            from "#$schemaName"."#$fieldTable"
           inner join "#$schemaName"."#$unsafeRelationId"
           on "#$schemaName"."#$fieldTable"."#${relatedModel.dbNameOfIdField_!}" = "#$schemaName"."#$unsafeRelationId"."#$fieldRelationSide"
           where "#$schemaName"."#$unsafeRelationId"."#$modelRelationSide" = '#$id' """ ++
        prefixIfNotNone("and", conditionCommand) ++
        prefixIfNotNone("order by", orderByCommand) ++
        prefixIfNotNone("limit", limitCommand) ++ sql")"
    }

    // see https://github.com/graphcool/internal-docs/blob/master/relations.md#findings
    val resolveFromBothSidesAndMerge = fromField.relation.get.isSameFieldSameModelRelation(schema)

    val query = resolveFromBothSidesAndMerge match {
      case false =>
        fromModelIds.distinct.view.zipWithIndex.foldLeft(sql"")((a, b) =>
          a ++ unionIfNotFirst(b._2) ++ createQuery(b._1.value, modelRelationSide, columnForOppositeRelationSide))

      case true =>
        fromModelIds.distinct.view.zipWithIndex.foldLeft(sql"")(
          (a, b) =>
            a ++ unionIfNotFirst(b._2) ++ createQuery(b._1.value, modelRelationSide, columnForOppositeRelationSide) ++ sql"union all " ++ createQuery(
              b._1.value,
              columnForOppositeRelationSide,
              modelRelationSide))
    }

    query
      .as[PrismaNodeWithParent](getResultForModelAndRelationSide(relatedModel, modelRelationSide, columnForOppositeRelationSide))
      .map { items =>
        val itemGroupsByModelId = items.groupBy(_.parentId)
        fromModelIds
          .map(id =>
            itemGroupsByModelId.find(_._1 == id) match {
              case Some((_, itemsForId)) => args.get.resultTransform(itemsForId).copy(parentModelId = Some(id))
              case None                  => ResolverResult(Vector.empty[PrismaNodeWithParent], hasPreviousPage = false, hasNextPage = false, parentModelId = Some(id))
          })
      }
  }

  def countAllFromRelatedModels(
      schema: Schema,
      relationField: Field,
      parentNodeIds: Vector[IdGCValue],
      args: Option[QueryArguments]
  ): SqlStreamingAction[Vector[(IdGCValue, Int)], (IdGCValue, Int), Effect] = {

    val relatedModel               = relationField.relatedModel(schema).get
    val fieldTable                 = relatedModel.dbName
    val relation                   = relationField.relation.get
    val unsafeRelationId           = relation.relationTableNameNew(schema)
    val modelRelationSide          = relationField.relationSide.get.toString
    val columnForFieldRelationSide = relation.columnForRelationSide(schema, relationField.oppositeRelationSide.get)

<<<<<<< HEAD
    val (conditionCommand, orderByCommand, limitCommand) =
      extractQueryArgs(schemaName, fieldTable, args, defaultOrderShortcut = Some(s""" "$schemaName"."$unsafeRelationId"."$fieldRelationSide" """), None)
=======
    val (conditionCommand, orderByCommand, limitCommand) = extractQueryArgs(
      projectId = schemaName,
      tableName = fieldTable,
      idFieldName = relatedModel.dbNameOfIdField_!,
      args = args,
      defaultOrderShortcut = Some(s"""$schemaName.$unsafeRelationId.$columnForFieldRelationSide"""),
      overrideMaxNodeCount = None
    )
>>>>>>> 9440e527

    def createQuery(id: String) = {
      sql"""(select "#$id", count(*) from "#$schemaName"."#$fieldTable"
           inner join "#$schemaName"."#$unsafeRelationId"
           on "#$schemaName"."#$fieldTable"."#${relatedModel.dbNameOfIdField_!}" = "#$schemaName"."#$unsafeRelationId"."#$columnForFieldRelationSide"
           where "#$schemaName"."#$unsafeRelationId"."#$modelRelationSide" = '#$id' """ ++
        prefixIfNotNone("and", conditionCommand) ++
        prefixIfNotNone("order by", orderByCommand) ++
        prefixIfNotNone("limit", limitCommand) ++ sql")"
    }

    val query = parentNodeIds.distinct.view.zipWithIndex.foldLeft(sql"")((a, b) => a ++ unionIfNotFirst(b._2) ++ createQuery(b._1.value))

    query.as[(IdGCValue, Int)]
  }

  def unionIfNotFirst(index: Int): SQLActionBuilder = if (index == 0) sql"" else sql"union all "

// used in tests only

  def itemCountForTable(projectId: String, modelName: String) = sql"""SELECT COUNT(*) AS Count FROM "#$projectId"."#$modelName"""".as[Int]

}<|MERGE_RESOLUTION|>--- conflicted
+++ resolved
@@ -66,19 +66,8 @@
   ): DBIOAction[ResolverResult[PrismaNode], NoStream, Effect] = {
 
     val tableName = model.dbName
-<<<<<<< HEAD
     val (conditionCommand, orderByCommand, limitCommand) =
-      extractQueryArgs(schemaName, "Top_Level_Alias", args, None, overrideMaxNodeCount = overrideMaxNodeCount)
-=======
-    val (conditionCommand, orderByCommand, limitCommand) = extractQueryArgs(
-      projectId = schemaName,
-      tableName = tableName,
-      idFieldName = model.dbNameOfIdField_!,
-      args = args,
-      defaultOrderShortcut = None,
-      overrideMaxNodeCount = overrideMaxNodeCount
-    )
->>>>>>> 9440e527
+      extractQueryArgs(schemaName, "Top_Level_Alias", idFieldName = model.dbNameOfIdField_!, args, None, overrideMaxNodeCount = overrideMaxNodeCount)
 
     val query =
       sql"""select * from 
@@ -240,19 +229,11 @@
     )
 
     def createQuery(id: String, modelRelationSide: String, fieldRelationSide: String) = {
-<<<<<<< HEAD
       sql"""(select "ModelTable".*, "RelationTable"."#$aColumn" as "__Relation__A",  "RelationTable"."#$bColumn" as "__Relation__B"
             from "#$schemaName"."#$modelTable" as "ModelTable"
            inner join "#$schemaName"."#$relationTableName" as "RelationTable"
-           on "ModelTable"."id" = "RelationTable"."#$fieldRelationSide"
+           on "ModelTable"."#${relatedModel.dbNameOfIdField_!}" = "RelationTable"."#$fieldRelationSide"
            where "RelationTable"."#$modelRelationSide" = '#$id' """ ++
-=======
-      sql"""(select ModelTable.*, RelationTable."#$aColumn" as __Relation__A,  RelationTable."#$bColumn" as __Relation__B
-            from "#$schemaName"."#$modelTable" as ModelTable
-           inner join "#$schemaName"."#$relationTableName" as RelationTable
-           on ModelTable."#${relatedModel.dbNameOfIdField_!}" = RelationTable."#$fieldRelationSide"
-           where RelationTable."#$modelRelationSide" = '#$id' """ ++
->>>>>>> 9440e527
         prefixIfNotNone("and", conditionCommand) ++
         prefixIfNotNone("order by", orderByCommand) ++
         prefixIfNotNone("limit", limitCommand) ++ sql")"
@@ -368,19 +349,15 @@
     val modelRelationSide          = relationField.relationSide.get.toString
     val columnForFieldRelationSide = relation.columnForRelationSide(schema, relationField.oppositeRelationSide.get)
 
-<<<<<<< HEAD
     val (conditionCommand, orderByCommand, limitCommand) =
-      extractQueryArgs(schemaName, fieldTable, args, defaultOrderShortcut = Some(s""" "$schemaName"."$unsafeRelationId"."$fieldRelationSide" """), None)
-=======
-    val (conditionCommand, orderByCommand, limitCommand) = extractQueryArgs(
-      projectId = schemaName,
-      tableName = fieldTable,
-      idFieldName = relatedModel.dbNameOfIdField_!,
-      args = args,
-      defaultOrderShortcut = Some(s"""$schemaName.$unsafeRelationId.$columnForFieldRelationSide"""),
-      overrideMaxNodeCount = None
-    )
->>>>>>> 9440e527
+      extractQueryArgs(
+        schemaName,
+        fieldTable,
+        idFieldName = relatedModel.dbNameOfIdField_!,
+        args,
+        defaultOrderShortcut = Some(s"""$schemaName.$unsafeRelationId.$columnForFieldRelationSide"""),
+        None
+      )
 
     def createQuery(id: String) = {
       sql"""(select "#$id", count(*) from "#$schemaName"."#$fieldTable"
