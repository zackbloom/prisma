package com.prisma.deploy.connector.mongo.impl.mutactions

import com.prisma.deploy.connector.{CreateColumn, DeleteColumn, UpdateColumn}
import com.prisma.deploy.connector.mongo.database.{MongoDeployDatabaseMutationBuilder, NoAction}

object CreateColumnInterpreter extends MongoMutactionInterpreter[CreateColumn] {
  override def execute(mutaction: CreateColumn) = mutaction.field.isUnique && !mutaction.field.isId match {
    case true  => MongoDeployDatabaseMutationBuilder.createIndex(mutaction.model, mutaction.field.dbName)
    case false => NoAction.unit
  }

  override def rollback(mutaction: CreateColumn) = mutaction.field.isUnique && !mutaction.field.isId match {
    case true  => MongoDeployDatabaseMutationBuilder.deleteIndex(mutaction.model, mutaction.field.dbName)
    case false => NoAction.unit
  }
}

object DeleteColumnInterpreter extends MongoMutactionInterpreter[DeleteColumn] {
  override def execute(mutaction: DeleteColumn) = mutaction.field.isUnique && !mutaction.field.isId match {
<<<<<<< HEAD
    case true  => MongoDeployDatabaseMutationBuilder.deleteField(mutaction.oldModel, mutaction.field.dbName)
=======
    case true  => MongoDeployDatabaseMutationBuilder.deleteIndex(mutaction.model, mutaction.field.dbName)
>>>>>>> e8e866e5
    case false => NoAction.unit
  }

  override def rollback(mutaction: DeleteColumn) = mutaction.field.isUnique && !mutaction.field.isId match {
<<<<<<< HEAD
    case true  => MongoDeployDatabaseMutationBuilder.createField(mutaction.oldModel, mutaction.field.dbName)
=======
    case true  => MongoDeployDatabaseMutationBuilder.createIndex(mutaction.model, mutaction.field.dbName)
>>>>>>> e8e866e5
    case false => NoAction.unit
  }
}

object UpdateColumnInterpreter extends MongoMutactionInterpreter[UpdateColumn] {
  override def execute(mutaction: UpdateColumn) = (mutaction.oldField.isUnique, mutaction.newField.isUnique) match {
    case (false, true) => MongoDeployDatabaseMutationBuilder.createIndex(mutaction.model, mutaction.newField.dbName)
    case (true, false) => MongoDeployDatabaseMutationBuilder.deleteIndex(mutaction.model, mutaction.newField.dbName)
    case _             => NoAction.unit
  }

  override def rollback(mutaction: UpdateColumn) = (mutaction.oldField.isUnique, mutaction.newField.isUnique) match {
    case (false, true) => MongoDeployDatabaseMutationBuilder.deleteIndex(mutaction.model, mutaction.newField.dbName)
    case (true, false) => MongoDeployDatabaseMutationBuilder.createIndex(mutaction.model, mutaction.newField.dbName)
    case _             => NoAction.unit
  }
}<|MERGE_RESOLUTION|>--- conflicted
+++ resolved
@@ -17,20 +17,13 @@
 
 object DeleteColumnInterpreter extends MongoMutactionInterpreter[DeleteColumn] {
   override def execute(mutaction: DeleteColumn) = mutaction.field.isUnique && !mutaction.field.isId match {
-<<<<<<< HEAD
-    case true  => MongoDeployDatabaseMutationBuilder.deleteField(mutaction.oldModel, mutaction.field.dbName)
-=======
-    case true  => MongoDeployDatabaseMutationBuilder.deleteIndex(mutaction.model, mutaction.field.dbName)
->>>>>>> e8e866e5
+
+    case true  => MongoDeployDatabaseMutationBuilder.deleteIndex(mutaction.oldModel, mutaction.field.dbName)
     case false => NoAction.unit
   }
 
   override def rollback(mutaction: DeleteColumn) = mutaction.field.isUnique && !mutaction.field.isId match {
-<<<<<<< HEAD
-    case true  => MongoDeployDatabaseMutationBuilder.createField(mutaction.oldModel, mutaction.field.dbName)
-=======
-    case true  => MongoDeployDatabaseMutationBuilder.createIndex(mutaction.model, mutaction.field.dbName)
->>>>>>> e8e866e5
+    case true  => MongoDeployDatabaseMutationBuilder.createIndex(mutaction.oldModel, mutaction.field.dbName)
     case false => NoAction.unit
   }
 }
