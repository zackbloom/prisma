--- conflicted
+++ resolved
@@ -37,15 +37,9 @@
           WHERE `#$projectId`.`#$modelName`.#$fieldName IS NULL)"""
   }
 
-<<<<<<< HEAD
-  def existsNullByModelAndRelationField(projectId: String, modelName: String, field: Field) = {
-    val relationTableName = field.relation_!.relationTableName
-    val relationSide      = field.relationSide.get.toString
-=======
   def existsNullByModelAndRelationField(projectId: String, modelName: String, field: RelationField) = {
     val relationTableName = field.relation.relationTableName
     val relationSide      = field.relationSide.toString
->>>>>>> 93972196
 
     sql"""select EXISTS (
             select `id`from `#$projectId`.`#$modelName`
