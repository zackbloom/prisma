--- conflicted
+++ resolved
@@ -1,7 +1,7 @@
 package com.prisma.api.connector.mysql
 
 import com.prisma.api.connector.mysql.database.{Databases, MySqlDataResolver}
-import com.prisma.api.connector.mysql.impl.MysqlDatabaseMutactionExecutor
+import com.prisma.api.connector.mysql.impl.MySqlDatabaseMutactionExecutor
 import com.prisma.api.connector.{ApiConnector, DatabaseMutactionExecutor}
 import com.prisma.config.DatabaseConfig
 import com.prisma.shared.models.{Project, ProjectIdEncoder}
@@ -23,15 +23,9 @@
     } yield ()
   }
 
-<<<<<<< HEAD
-  override def databaseMutactionExecutor: DatabaseMutactionExecutor = DatabaseMutactionExecutorImpl(databases.master)
+  override def databaseMutactionExecutor: DatabaseMutactionExecutor = MySqlDatabaseMutactionExecutor(databases.master)
   override def dataResolver(project: Project)                       = MySqlDataResolver(project, databases.readOnly)(ec)
   override def masterDataResolver(project: Project)                 = MySqlDataResolver(project, databases.master)(ec)
-=======
-  override def databaseMutactionExecutor: DatabaseMutactionExecutor = MysqlDatabaseMutactionExecutor(databases.master)
-  override def dataResolver(project: Project)                       = MySqlDataResolver(project, databases.readOnly)
-  override def masterDataResolver(project: Project)                 = MySqlDataResolver(project, databases.master)
->>>>>>> 6a55f0a5
 
   override def projectIdEncoder: ProjectIdEncoder = ProjectIdEncoder('@')
 }