--- conflicted
+++ resolved
@@ -17,10 +17,7 @@
 	cp ./docker-compose/mongo/prisma.yml ./prisma.yml
 
 dev-sqlite:
-<<<<<<< HEAD
 	mkdir -p db
-=======
->>>>>>> 72f48729
 	cp ./docker-compose/sqlite/prisma.yml ./prisma.yml
 
 dev-sqlite-native:
