--- conflicted
+++ resolved
@@ -108,11 +108,7 @@
     "portfinder": "^1.0.13",
     "prisma-client-lib": "1.21.0-test.3",
     "prisma-db-introspection": "0.0.7",
-<<<<<<< HEAD
-    "prisma-generate-schema": "1.21.0-alpha.52",
-=======
     "prisma-generate-schema": "1.22.0-alpha.0.1",
->>>>>>> b33ea4e5
     "prisma-json-schema": "0.1.3",
     "prisma-yml": "1.0.95",
     "scuid": "^1.0.2",
