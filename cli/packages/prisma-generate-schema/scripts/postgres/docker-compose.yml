version: '3'
services:
  prisma:
<<<<<<< HEAD
    image: prismagraphql/prisma:1.29
=======
    image: prismagraphql/prisma:1.31-beta 
>>>>>>> f565a4e1
    restart: always
    ports:
    - "4466:4466"
    environment:
      PRISMA_CONFIG: |
        port: 4466
        prototype: true
        # uncomment the next line and provide the env var PRISMA_MANAGEMENT_API_SECRET=my-secret to activate cluster security
        # managementApiSecret: my-secret
        databases:
          default:
            connector: postgres
            host: postgres
            user: prisma
            password: prisma
            rawAccess: true
            port: 5432
            migrations: true
  postgres:
    image: postgres
    restart: always
    ports:
    - "5433:5432"
    environment:
      POSTGRES_USER: prisma
      POSTGRES_PASSWORD: prisma
    volumes:
      - postgres:/var/lib/postgresql/data
volumes:
  postgres:<|MERGE_RESOLUTION|>--- conflicted
+++ resolved
@@ -1,11 +1,7 @@
 version: '3'
 services:
   prisma:
-<<<<<<< HEAD
-    image: prismagraphql/prisma:1.29
-=======
     image: prismagraphql/prisma:1.31-beta 
->>>>>>> f565a4e1
     restart: always
     ports:
     - "4466:4466"
